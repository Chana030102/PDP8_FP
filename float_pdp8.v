

// Modified for Floating Point Implementation
//
// Verilog ISA model of the PDP-8. 
//
//
//  Copyright(c) 2006 Mark G. Faust
//
//  Mark G. Faust
//  ECE Department
//  Portland State University
//
//
//
// This is a non-synthesizable model of the PDP-8 at the ISA level.  It's based
// upon DEC documentation and an ISPS description by Mario Barbacci.  Neither I//O
// instructions (opcode 6) nor Group 3 Microinstructions (EAE) are supported.
//
//
// A single object file (pdp8.mem) is read in $readmemh() format and simulated
// beginning at location 200 (octal).

// For each instruction type the instruction count is recorded along with the number
// of cycles (which depends upon addressing mode) consumed.
//
// Upon completion, these along with the total number of cycles
// simulated is printed along with the contents of the L, AC registers.
//

// Except for reading the memory image in hex, we will try report/display everything
// in octal since that's the dominant radix used on the PDP-8 (tools, documentation).
//
 

module PDP8();


`define WORD_SIZE 12			// 12-bit word
`define MEM_SIZE  4096			// 4K memory
`define OBJFILENAME "pdp8.mem"	// input file with object code:372

//
// Processor state (note PDP-8 is a big endian system, bit 0 is MSB)
//

reg [0:`WORD_SIZE-1] PC;		// Program counter
reg [0:`WORD_SIZE-1] IR;		// Instruction Register
reg [0:`WORD_SIZE-1] AC;		// accumulator
reg [0:`WORD_SIZE-1] SR;		// front panel switch register
reg [0:`WORD_SIZE-1] MA;		// memory address register
reg        	      L;			// Link register

reg [0:4]  CPage;				// Current page

reg [0:`WORD_SIZE-1] Mem[0:`MEM_SIZE-1];// 4K memory

reg InterruptsOn;				// not currently used
reg InterruptReq;				// not currently used
reg Run;						// Run while 1

//
// Fields in instruction word
//


`define OpCode		IR[0:2]		// Instruction OpCode
`define IndirectBit	IR[3]		// Indirect Address Bit
`define Page0Bit	IR[4]		// Memory Reference is to Page 0
`define PageAddress	IR[5:11]	// Page Offset


`define extendedOp	IR[9:11] 	// Extended OpCode for IOT

// Floating Point Accumulator Parts
reg [31:0] FPAC;			    // Main Floating Point Accumulator
reg [31:0] FPAC2;			// FPAC to hold second operand

/*
`define FPAC[31]            FPAC[31]
`define FPAC[30:23]        FPAC[30:23]
`define FPAC[22:12]     FPAC[22:12]
`define FPAC[11:0]     FPAC[11:0]

`define FPAC2[31]         FPAC2[31]
`define FPAC2[30:23]     FPAC2[30:23]
`define FPAC2[22:12]  FPAC2[22:12]
`define FPAC2[11:0]  FPAC2[11:0]
*/

//
// Opcodes
//
parameter
	AND = 0,
	TAD = 1,
	ISZ = 2,
	DCA = 3,
	JMS = 4,
	JMP = 5,
	IOT = 6,
	OPR = 7;

// 
// Extended Opcodes for Floating Point
//
parameter
	FPCLAC = 0,
	FPLOAD = 1,
	FPSTOR = 2,
	FPADD  = 3,
	FPMULT = 4;


//
// Microinstructions
//

`define Group	IR[3]		//  Group = 0 --> Group 1
`define CLA	IR[4]			//  clear AC  (both groups)


//
// Group 1 microinstructions (IR[3] = 0)
//


`define CLL	IR[5]			// clear L
`define CMA	IR[6]			// complement AC
`define CML	IR[7]			// complement L
`define ROT	IR[8:10]		// rotate
`define IAC	IR[11]			// increment AC


//
// Group 2 microinstructions (IR[3] = 1 and IR[11] = 0)
//

`define SMA IR[5]			// skip on minus AC
`define SZA IR[6]			// skip on zero AC
`define SNL IR[7]			// skip on non-zero L
`define SPA IR[5]			// skip on positive AC
`define SNA IR[6]			// skip on non-zero AC
`define SZL IR[7]			// skip on zero L
`define IS  IR[8]			// invert sense of skip
`define OSR IR[9]			// OR with switch register
`define HLT IR[10]			// halt processor


//
// Trace information
//

integer Clocks;
integer TotalClocks;
integer TotalIC;
integer CPI[0:7]; 	// clocks per instruction;
integer IC[0:7];	// instruction count per instruction;
integer i;



task LoadObj;
  begin
  $readmemh(`OBJFILENAME,Mem);
  end
endtask


task Fetch;
  begin
  IR = Mem[PC];
  CPage = PC[0:4];	// Need to maintain this BEFORE PC is incremented for EA calculation
  PC = PC + 1;
  end
endtask


task Execute;
  begin
  case (`OpCode)	
    AND:	begin
			Clocks = Clocks + 2;
			EffectiveAddress(MA);
			AC = AC & Mem[MA];
			end
	
	TAD:	begin
			Clocks = Clocks + 2;
			EffectiveAddress(MA);	
			{L,AC} = {L,AC} + {1'b0,Mem[MA]};
			end
			
	ISZ:	begin
			Clocks = Clocks + 2;
			EffectiveAddress(MA);
			Mem[MA] = Mem[MA] + 1;
			if (Mem[MA] == `WORD_SIZE'o0000)
				PC = PC + 1;
			end
			
	DCA:	begin
			Clocks = Clocks + 2;
			EffectiveAddress(MA);
			Mem[MA] = AC;
			AC = 0;
			end
			
	JMS:	begin
			Clocks = Clocks + 2;
			EffectiveAddress(MA);
			Mem[MA] = PC;
			PC = MA + 1;
			end
			
	JMP:	begin
			Clocks = Clocks + 1;
			EffectiveAddress(PC);
			end
			
	IOT:	begin
			if(IR[3:8] == 6'o55) // if device code 55, floating point operations
				FloatOp;
			else // else, NOP
				$display("IOT instruction at PC = %0o",PC-1," ignored");
			end
			
	OPR:	begin
			Clocks = Clocks + 1;
			Operate;
			end
			
  endcase
  
  CPI[`OpCode] = CPI[`OpCode] + Clocks;
  IC[`OpCode] = IC[`OpCode] + 1;
  end
endtask
 



//
// Compute effective address taking into account indirect and auto-increment.
// Advance Clocks accordingly.  Auto-increment applies to indirect references
// to addresses 10-17 (octal) on page 0.
//
// Note that for auto-increment, this function has the side-effect of incrementing
// memory, so it should be called only once per execute cycle
//
task EffectiveAddress;
  output [0:`WORD_SIZE-1] EA;
  begin
  EA = (`Page0Bit) ? {CPage,`PageAddress} : {5'b00000,`PageAddress};

// $display("CPage = %0o   EA = %0o",CPage,EA);	
  if (`IndirectBit)
	begin
	Clocks = Clocks + 1;
    if (EA[0:8] == 9'b000000001)    // auto-increment
		begin
		$display("                         +   ");
		Clocks = Clocks + 1;
		Mem[EA] = Mem[EA] + 1;
		end
	EA = Mem[EA];
	end
 // $display("EA = %0o",EA);
  end
endtask
  
  
  
//
// Handle microinstructions.  Some of these are done in parallel, some can
// be combined because they're done sequentially.
//
  
  
task Operate;
  begin
	case (`Group)
	  0:										// Group 1 Microinstructions
		begin
		if (`CLA) AC = 0;
		if (`CLL) L = 0;
		
		if (`CMA) AC = ~AC;
		if (`CML) L = ~L;
		
		if (`IAC) {L,AC} = {L,AC} + 1;
		
		case (`ROT)
			0:	;
			1:	{AC[6:11],AC[0:5]} = AC;		// BSW -- byte swap
			2:	{L,AC} = {AC,L};				// RAL -- left shift/rotate 1x
			3:	{L,AC} = {AC[1:11],L,AC[0]};	// RTL -- left shift/rotate 2x
			4:	{L,AC} = {AC[11],L,AC[0:10]};	// RAR -- right shift/rotate 1x
			5:	{L,AC} = {AC[10:11],L,AC[0:9]};	// RTR  -- right shift/rotate 2x
			6:	$display("Unsupported Group 1 microinstruction at PC = %0o",PC-1," ignored");
			7:	$display("Unsupported Group 1 microinstruction at PC = %0o",PC-1," ignored");
		endcase
		end
		
	  1:
		begin
		case (IR[11])
			0:	begin                           // Group 2 Microinstructions
				SkipGroup;
				if (`CLA) AC = 0;
				if (`OSR) AC = AC | SR;
				if (`HLT) Run = 0;
				end
				
			1:	begin							// Group 3 Microinstructions
				$display("Group 3 microinstruction at PC = %0o",PC-1," ignored");
				end
		endcase
		end
		
	endcase
  end
endtask
 
	
	
//
// Handle the Skip Group of microinstructions
//
//
	
	
task SkipGroup;
	reg Skip;
    begin
	case (`IS)			
	  0:	begin		// don't invert sense of skip [OR group]
			Skip = 0;
			if ((`SNL) && (L == 1'b1)) Skip = 1;
			if ((`SZA) && (AC == `WORD_SIZE'b0)) Skip = 1;
			if ((`SMA) && (AC[0] == 1'b1)) Skip = 1;			// less than zero
			end
			
	  1:	begin		// invert sense of skip [AND group]
			Skip = 1;
			if ((`SZL) && !(L == 1'b0)) Skip = 0;
			if ((`SNA) && !(AC != `WORD_SIZE'b0)) Skip = 0;
			if ((`SPA) && !(AC[0] == 1'b0)) Skip = 0;
			end
	endcase
	if (Skip)
		PC = PC + 1;
	end	
 endtask



//
// Dump contents of memory
//

task DumpMemory;
    begin
	for (i=0;i<`MEM_SIZE;i=i+1)
	    if (Mem[i] != 0)
			$display("%0o  %o",i,Mem[i]);
		 	
	end
endtask


//
// Floating Point Operations
//
task FloatOp;
reg [0:`WORD_SIZE-1] temp; 
reg [0:`WORD_SIZE-1] address;
<<<<<<< HEAD
reg [45:0] MultBuffer;
reg [24:0] AddBuffer ; // 1 carry out, 1 hidden bit, 23 significand
reg [23:0] AddOp1, AddOp2;
=======
reg [23:0] MultBuffer1;
reg [23:0] MultBuffer2;
reg [47:0] MultBuffer;
reg  		flag;
	


reg [25:0] AddBuffer ;
>>>>>>> 5939c1ce
reg [7:0]  ExpBuffer ;

integer GreaterOp;
	begin
	case(`extendedOp)
		FPCLAC: begin
		        FPAC=0;
		        end

		FPLOAD:	begin
                $display("FPLOAD");
                address = Mem[PC];
                temp = Mem[address];
                $display("Segment 1 = %0o",temp);
                FPAC[30:23]= temp[4:11];

                temp = Mem[address+1];
                $display("Segment 2 = %0o",temp);
                FPAC[31] = temp[0];
                FPAC[22:12] = temp[1:11];			
                    
                temp = Mem[address+2];
                $display("Segment 3 = %0o",temp);
                FPAC[11:0] = temp[0:11];
                PC = PC + 1;
		        end

		FPSTOR:	begin
                address = Mem[PC];
                Mem[address] = {4'b0000, FPAC[30:23]};
                Mem[address+1] = {FPAC[31], FPAC[22:12]};
                Mem[address+2] = FPAC[11:0];
                $display("FPSTOR");
                $display("Segment 1 = %0o",{4'b0000, FPAC[30:23]});
                $display("Segment 2 = %0o",{FPAC[31], FPAC[22:12]});
                $display("Segment 3 = %0o",FPAC[11:0]);
                PC = PC + 1;
                end

		FPADD: begin
               GreaterOp = 0;
               LoadOperand;
               AddOp1 = {1'b1,FPAC[22:0]};
               AddOp2 = {1'b1,FPAC2[22:0]};
// Compare exponents and shift smaller to match
               while (FPAC[30:23] > FPAC2[30:23])
                    begin
                    FPAC2[30:23] = FPAC2[30:23] + 8'd1;
                    AddOp2 = AddOp2 >> 1;
                    end
               while (FPAC2[30:23] > FPAC[30:23])
                    begin
                    FPAC[30:23] = FPAC[30:23] + 8'd1;
                    AddOp1 = AddOp1 >> 1;
                    end
               ExpBuffer = FPAC[30:23];
               
               if(AddOp1 > AddOp2) GreaterOp = 1;
               else if(AddOp1 < AddOp2) GreaterOp = 2;
// Addition
               if(FPAC[31]!=FPAC2[31]) // Different signs, Two's C the negative and sum
                   begin
                   if(FPAC[31] == 1) 
                       begin
                       AddBuffer = AddOp2 - AddOp1;
                       // If we know negative is larger, perform 2's
                       // C conversion to get magnitude. 
                       if(GreaterOp == 1) AddBuffer = (~AddBuffer) + 1; 
                       end
                   else              
                       begin
                       AddBuffer = AddOp1 - AddOp2;
                       if(GreaterOp == 2) AddBuffer = (~AddBuffer) + 1;
                       end
                   end
		       else  AddBuffer = AddOp1 + AddOp2; // Signs are the same. Sum for magnitude
// Normalize if necessary, then write result back to FPAC                
               if(AddBuffer == 0) FPAC = 0;
               else
                   begin
                    while(AddBuffer > 24'hFFFFFF) // Need to increase exponent
                        begin
                            AddBuffer = AddBuffer >> 1;
                            ExpBuffer = ExpBuffer + 1;
                        end
                    while(AddBuffer < 24'h800000) // Need to decrease exponent
                        begin
                            AddBuffer = AddBuffer << 1;
                            ExpBuffer = ExpBuffer - 1;
                        end
                    if(GreaterOp == 2) FPAC[31] = FPAC2[31];
                    FPAC[30:0] = {ExpBuffer,AddBuffer[22:0]};          
                    end
               end

       FPMULT: begin
               LoadOperand;
               flag = 1;
               MultBuffer1[23]=1'b1;
               MultBuffer2[23]=1'b1;

               if(FPAC==0 || FPAC2==0) FPAC = 0;
               else
                   begin
                       FPAC[31] = FPAC[31] ^ FPAC2[31]; // XOR sign bits
                       
                       MultBuffer1[22:0]=FPAC[22:0];
                       MultBuffer2[22:0]=FPAC2[22:0];
                       MultBuffer = MultBuffer1 * MultBuffer2 ; // multiply
                       if(MultBuffer[47]==1)
                           begin
                               FPAC[30:23]=((FPAC[30:23]-127) + (FPAC2[30:23] - 127) +128); // Add exponents
                           end
                       else
                           begin
                               FPAC[30:23]=((FPAC[30:23]-127) + (FPAC2[30:23] - 127) +127);
                           end
             
                   $display("Segment 2 = %0b",{MultBuffer[47:0]});
                   
                   while(flag==1)
                       begin
                           if(MultBuffer[47]==1)
                           begin	
                           flag = 0;
                           end
                       MultBuffer =  MultBuffer << 1;
                       end
                        
                   FPAC[22:0] = MultBuffer[47:25];
                  end
               end
	endcase
	end
		
endtask

// Load second floating point operand
task LoadOperand; 
   reg[0:`WORD_SIZE-1] temp; 
   reg[0:`WORD_SIZE-1] address;
    
   begin
   address = Mem[PC];
   temp = Mem[address];
   FPAC2[30:23] = temp[4:11];

   temp = Mem[address+1];
   FPAC2[31] = temp[0];
   FPAC2[22:12] = temp[1:11];			

   temp = Mem[address+2];
   FPAC2[11:0] = temp[0:11];
   PC = PC+1;
   end
endtask

initial
  begin
  LoadObj;			    // load memory from object file
  
  DumpMemory;
  
  PC = `WORD_SIZE'o200; // octal 200 start address
  L = 0;			    // initialize accumulator and link
  AC = 0;
  InterruptsOn = 0;
  InterruptReq = 0;
  Run = 1;				// not halted
  
  for (i=0;i<8;i = i + 1)
    begin
    CPI[i] = 0;
    IC[i] = 0;
    end



// $display(" PC L  AC   IR  Op P I + Clocks");
// $display("-------------------------------");

  while (Run)
    begin

    Clocks = 0;
    Fetch;
	
//	$display("%0o %0o %o %o %0o  %0o %0o",PC-1,L,AC,IR,`OpCode,`Page0Bit,`IndirectBit);
	
    Execute;
	
//    $display("                 %d ",Clocks);
	
    if ((InterruptsOn) && (InterruptReq))
	  begin
	  Mem[0] = PC;		// save PC
	  PC = 1;			// jump to interrupt service routine
	  end
    end

//  $display("    %0o %o\n\n",L,AC);
//  DumpMemory;
	
  TotalClocks = 0;
  TotalIC = 0;	
  
  for (i=0;i<8;i = i +1)
	begin
	case (i)
	  AND:  $display("%0d AND instructions executed, using %0d clocks",IC[i],CPI[i]);
	
	  TAD:  $display("%0d TAD instructions executed, using %0d clocks",IC[i],CPI[i]);
	
	  ISZ:	$display("%0d ISZ instructions executed, using %0d clocks",IC[i],CPI[i]);
	
	  DCA:	$display("%0d DCA instructions executed, using %0d clocks",IC[i],CPI[i]);
			
	  JMS:	$display("%0d JSM instructions executed, using %0d clocks",IC[i],CPI[i]);
			
	  JMP:	$display("%0d JMP instructions executed, using %0d clocks",IC[i],CPI[i]);
			
	  IOT:	$display("%0d IOT instructions executed, using %0d clocks",IC[i],CPI[i]);
					
	  OPR:	$display("%0d OPR instructions executed, using %0d clocks",IC[i],CPI[i]);
	endcase

	TotalClocks = TotalClocks + CPI[i];
	TotalIC = TotalIC + IC[i];
	end
  $display("---------------------------------------------------------");
  $display("%0d Total instructions executed, using %0d clocks\n",TotalIC, TotalClocks);
  $display("Average CPI        = %4.2f\n",100.0 * TotalClocks/(TotalIC * 100.0));	
  end


endmodule
<|MERGE_RESOLUTION|>--- conflicted
+++ resolved
@@ -1,627 +1,621 @@
-
-
-// Modified for Floating Point Implementation
-//
-// Verilog ISA model of the PDP-8. 
-//
-//
-//  Copyright(c) 2006 Mark G. Faust
-//
-//  Mark G. Faust
-//  ECE Department
-//  Portland State University
-//
-//
-//
-// This is a non-synthesizable model of the PDP-8 at the ISA level.  It's based
-// upon DEC documentation and an ISPS description by Mario Barbacci.  Neither I//O
-// instructions (opcode 6) nor Group 3 Microinstructions (EAE) are supported.
-//
-//
-// A single object file (pdp8.mem) is read in $readmemh() format and simulated
-// beginning at location 200 (octal).
-
-// For each instruction type the instruction count is recorded along with the number
-// of cycles (which depends upon addressing mode) consumed.
-//
-// Upon completion, these along with the total number of cycles
-// simulated is printed along with the contents of the L, AC registers.
-//
-
-// Except for reading the memory image in hex, we will try report/display everything
-// in octal since that's the dominant radix used on the PDP-8 (tools, documentation).
-//
- 
-
-module PDP8();
-
-
-`define WORD_SIZE 12			// 12-bit word
-`define MEM_SIZE  4096			// 4K memory
-`define OBJFILENAME "pdp8.mem"	// input file with object code:372
-
-//
-// Processor state (note PDP-8 is a big endian system, bit 0 is MSB)
-//
-
-reg [0:`WORD_SIZE-1] PC;		// Program counter
-reg [0:`WORD_SIZE-1] IR;		// Instruction Register
-reg [0:`WORD_SIZE-1] AC;		// accumulator
-reg [0:`WORD_SIZE-1] SR;		// front panel switch register
-reg [0:`WORD_SIZE-1] MA;		// memory address register
-reg        	      L;			// Link register
-
-reg [0:4]  CPage;				// Current page
-
-reg [0:`WORD_SIZE-1] Mem[0:`MEM_SIZE-1];// 4K memory
-
-reg InterruptsOn;				// not currently used
-reg InterruptReq;				// not currently used
-reg Run;						// Run while 1
-
-//
-// Fields in instruction word
-//
-
-
-`define OpCode		IR[0:2]		// Instruction OpCode
-`define IndirectBit	IR[3]		// Indirect Address Bit
-`define Page0Bit	IR[4]		// Memory Reference is to Page 0
-`define PageAddress	IR[5:11]	// Page Offset
-
-
-`define extendedOp	IR[9:11] 	// Extended OpCode for IOT
-
-// Floating Point Accumulator Parts
-reg [31:0] FPAC;			    // Main Floating Point Accumulator
-reg [31:0] FPAC2;			// FPAC to hold second operand
-
-/*
-`define FPAC[31]            FPAC[31]
-`define FPAC[30:23]        FPAC[30:23]
-`define FPAC[22:12]     FPAC[22:12]
-`define FPAC[11:0]     FPAC[11:0]
-
-`define FPAC2[31]         FPAC2[31]
-`define FPAC2[30:23]     FPAC2[30:23]
-`define FPAC2[22:12]  FPAC2[22:12]
-`define FPAC2[11:0]  FPAC2[11:0]
-*/
-
-//
-// Opcodes
-//
-parameter
-	AND = 0,
-	TAD = 1,
-	ISZ = 2,
-	DCA = 3,
-	JMS = 4,
-	JMP = 5,
-	IOT = 6,
-	OPR = 7;
-
-// 
-// Extended Opcodes for Floating Point
-//
-parameter
-	FPCLAC = 0,
-	FPLOAD = 1,
-	FPSTOR = 2,
-	FPADD  = 3,
-	FPMULT = 4;
-
-
-//
-// Microinstructions
-//
-
-`define Group	IR[3]		//  Group = 0 --> Group 1
-`define CLA	IR[4]			//  clear AC  (both groups)
-
-
-//
-// Group 1 microinstructions (IR[3] = 0)
-//
-
-
-`define CLL	IR[5]			// clear L
-`define CMA	IR[6]			// complement AC
-`define CML	IR[7]			// complement L
-`define ROT	IR[8:10]		// rotate
-`define IAC	IR[11]			// increment AC
-
-
-//
-// Group 2 microinstructions (IR[3] = 1 and IR[11] = 0)
-//
-
-`define SMA IR[5]			// skip on minus AC
-`define SZA IR[6]			// skip on zero AC
-`define SNL IR[7]			// skip on non-zero L
-`define SPA IR[5]			// skip on positive AC
-`define SNA IR[6]			// skip on non-zero AC
-`define SZL IR[7]			// skip on zero L
-`define IS  IR[8]			// invert sense of skip
-`define OSR IR[9]			// OR with switch register
-`define HLT IR[10]			// halt processor
-
-
-//
-// Trace information
-//
-
-integer Clocks;
-integer TotalClocks;
-integer TotalIC;
-integer CPI[0:7]; 	// clocks per instruction;
-integer IC[0:7];	// instruction count per instruction;
-integer i;
-
-
-
-task LoadObj;
-  begin
-  $readmemh(`OBJFILENAME,Mem);
-  end
-endtask
-
-
-task Fetch;
-  begin
-  IR = Mem[PC];
-  CPage = PC[0:4];	// Need to maintain this BEFORE PC is incremented for EA calculation
-  PC = PC + 1;
-  end
-endtask
-
-
-task Execute;
-  begin
-  case (`OpCode)	
-    AND:	begin
-			Clocks = Clocks + 2;
-			EffectiveAddress(MA);
-			AC = AC & Mem[MA];
-			end
-	
-	TAD:	begin
-			Clocks = Clocks + 2;
-			EffectiveAddress(MA);	
-			{L,AC} = {L,AC} + {1'b0,Mem[MA]};
-			end
-			
-	ISZ:	begin
-			Clocks = Clocks + 2;
-			EffectiveAddress(MA);
-			Mem[MA] = Mem[MA] + 1;
-			if (Mem[MA] == `WORD_SIZE'o0000)
-				PC = PC + 1;
-			end
-			
-	DCA:	begin
-			Clocks = Clocks + 2;
-			EffectiveAddress(MA);
-			Mem[MA] = AC;
-			AC = 0;
-			end
-			
-	JMS:	begin
-			Clocks = Clocks + 2;
-			EffectiveAddress(MA);
-			Mem[MA] = PC;
-			PC = MA + 1;
-			end
-			
-	JMP:	begin
-			Clocks = Clocks + 1;
-			EffectiveAddress(PC);
-			end
-			
-	IOT:	begin
-			if(IR[3:8] == 6'o55) // if device code 55, floating point operations
-				FloatOp;
-			else // else, NOP
-				$display("IOT instruction at PC = %0o",PC-1," ignored");
-			end
-			
-	OPR:	begin
-			Clocks = Clocks + 1;
-			Operate;
-			end
-			
-  endcase
-  
-  CPI[`OpCode] = CPI[`OpCode] + Clocks;
-  IC[`OpCode] = IC[`OpCode] + 1;
-  end
-endtask
- 
-
-
-
-//
-// Compute effective address taking into account indirect and auto-increment.
-// Advance Clocks accordingly.  Auto-increment applies to indirect references
-// to addresses 10-17 (octal) on page 0.
-//
-// Note that for auto-increment, this function has the side-effect of incrementing
-// memory, so it should be called only once per execute cycle
-//
-task EffectiveAddress;
-  output [0:`WORD_SIZE-1] EA;
-  begin
-  EA = (`Page0Bit) ? {CPage,`PageAddress} : {5'b00000,`PageAddress};
-
-// $display("CPage = %0o   EA = %0o",CPage,EA);	
-  if (`IndirectBit)
-	begin
-	Clocks = Clocks + 1;
-    if (EA[0:8] == 9'b000000001)    // auto-increment
-		begin
-		$display("                         +   ");
-		Clocks = Clocks + 1;
-		Mem[EA] = Mem[EA] + 1;
-		end
-	EA = Mem[EA];
-	end
- // $display("EA = %0o",EA);
-  end
-endtask
-  
-  
-  
-//
-// Handle microinstructions.  Some of these are done in parallel, some can
-// be combined because they're done sequentially.
-//
-  
-  
-task Operate;
-  begin
-	case (`Group)
-	  0:										// Group 1 Microinstructions
-		begin
-		if (`CLA) AC = 0;
-		if (`CLL) L = 0;
-		
-		if (`CMA) AC = ~AC;
-		if (`CML) L = ~L;
-		
-		if (`IAC) {L,AC} = {L,AC} + 1;
-		
-		case (`ROT)
-			0:	;
-			1:	{AC[6:11],AC[0:5]} = AC;		// BSW -- byte swap
-			2:	{L,AC} = {AC,L};				// RAL -- left shift/rotate 1x
-			3:	{L,AC} = {AC[1:11],L,AC[0]};	// RTL -- left shift/rotate 2x
-			4:	{L,AC} = {AC[11],L,AC[0:10]};	// RAR -- right shift/rotate 1x
-			5:	{L,AC} = {AC[10:11],L,AC[0:9]};	// RTR  -- right shift/rotate 2x
-			6:	$display("Unsupported Group 1 microinstruction at PC = %0o",PC-1," ignored");
-			7:	$display("Unsupported Group 1 microinstruction at PC = %0o",PC-1," ignored");
-		endcase
-		end
-		
-	  1:
-		begin
-		case (IR[11])
-			0:	begin                           // Group 2 Microinstructions
-				SkipGroup;
-				if (`CLA) AC = 0;
-				if (`OSR) AC = AC | SR;
-				if (`HLT) Run = 0;
-				end
-				
-			1:	begin							// Group 3 Microinstructions
-				$display("Group 3 microinstruction at PC = %0o",PC-1," ignored");
-				end
-		endcase
-		end
-		
-	endcase
-  end
-endtask
- 
-	
-	
-//
-// Handle the Skip Group of microinstructions
-//
-//
-	
-	
-task SkipGroup;
-	reg Skip;
-    begin
-	case (`IS)			
-	  0:	begin		// don't invert sense of skip [OR group]
-			Skip = 0;
-			if ((`SNL) && (L == 1'b1)) Skip = 1;
-			if ((`SZA) && (AC == `WORD_SIZE'b0)) Skip = 1;
-			if ((`SMA) && (AC[0] == 1'b1)) Skip = 1;			// less than zero
-			end
-			
-	  1:	begin		// invert sense of skip [AND group]
-			Skip = 1;
-			if ((`SZL) && !(L == 1'b0)) Skip = 0;
-			if ((`SNA) && !(AC != `WORD_SIZE'b0)) Skip = 0;
-			if ((`SPA) && !(AC[0] == 1'b0)) Skip = 0;
-			end
-	endcase
-	if (Skip)
-		PC = PC + 1;
-	end	
- endtask
-
-
-
-//
-// Dump contents of memory
-//
-
-task DumpMemory;
-    begin
-	for (i=0;i<`MEM_SIZE;i=i+1)
-	    if (Mem[i] != 0)
-			$display("%0o  %o",i,Mem[i]);
-		 	
-	end
-endtask
-
-
-//
-// Floating Point Operations
-//
-task FloatOp;
-reg [0:`WORD_SIZE-1] temp; 
-reg [0:`WORD_SIZE-1] address;
-<<<<<<< HEAD
-reg [45:0] MultBuffer;
-reg [24:0] AddBuffer ; // 1 carry out, 1 hidden bit, 23 significand
-reg [23:0] AddOp1, AddOp2;
-=======
-reg [23:0] MultBuffer1;
-reg [23:0] MultBuffer2;
-reg [47:0] MultBuffer;
-reg  		flag;
-	
-
-
-reg [25:0] AddBuffer ;
->>>>>>> 5939c1ce
-reg [7:0]  ExpBuffer ;
-
-integer GreaterOp;
-	begin
-	case(`extendedOp)
-		FPCLAC: begin
-		        FPAC=0;
-		        end
-
-		FPLOAD:	begin
-                $display("FPLOAD");
-                address = Mem[PC];
-                temp = Mem[address];
-                $display("Segment 1 = %0o",temp);
-                FPAC[30:23]= temp[4:11];
-
-                temp = Mem[address+1];
-                $display("Segment 2 = %0o",temp);
-                FPAC[31] = temp[0];
-                FPAC[22:12] = temp[1:11];			
-                    
-                temp = Mem[address+2];
-                $display("Segment 3 = %0o",temp);
-                FPAC[11:0] = temp[0:11];
-                PC = PC + 1;
-		        end
-
-		FPSTOR:	begin
-                address = Mem[PC];
-                Mem[address] = {4'b0000, FPAC[30:23]};
-                Mem[address+1] = {FPAC[31], FPAC[22:12]};
-                Mem[address+2] = FPAC[11:0];
-                $display("FPSTOR");
-                $display("Segment 1 = %0o",{4'b0000, FPAC[30:23]});
-                $display("Segment 2 = %0o",{FPAC[31], FPAC[22:12]});
-                $display("Segment 3 = %0o",FPAC[11:0]);
-                PC = PC + 1;
-                end
-
-		FPADD: begin
-               GreaterOp = 0;
-               LoadOperand;
-               AddOp1 = {1'b1,FPAC[22:0]};
-               AddOp2 = {1'b1,FPAC2[22:0]};
-// Compare exponents and shift smaller to match
-               while (FPAC[30:23] > FPAC2[30:23])
-                    begin
-                    FPAC2[30:23] = FPAC2[30:23] + 8'd1;
-                    AddOp2 = AddOp2 >> 1;
-                    end
-               while (FPAC2[30:23] > FPAC[30:23])
-                    begin
-                    FPAC[30:23] = FPAC[30:23] + 8'd1;
-                    AddOp1 = AddOp1 >> 1;
-                    end
-               ExpBuffer = FPAC[30:23];
-               
-               if(AddOp1 > AddOp2) GreaterOp = 1;
-               else if(AddOp1 < AddOp2) GreaterOp = 2;
-// Addition
-               if(FPAC[31]!=FPAC2[31]) // Different signs, Two's C the negative and sum
-                   begin
-                   if(FPAC[31] == 1) 
-                       begin
-                       AddBuffer = AddOp2 - AddOp1;
-                       // If we know negative is larger, perform 2's
-                       // C conversion to get magnitude. 
-                       if(GreaterOp == 1) AddBuffer = (~AddBuffer) + 1; 
-                       end
-                   else              
-                       begin
-                       AddBuffer = AddOp1 - AddOp2;
-                       if(GreaterOp == 2) AddBuffer = (~AddBuffer) + 1;
-                       end
-                   end
-		       else  AddBuffer = AddOp1 + AddOp2; // Signs are the same. Sum for magnitude
-// Normalize if necessary, then write result back to FPAC                
-               if(AddBuffer == 0) FPAC = 0;
-               else
-                   begin
-                    while(AddBuffer > 24'hFFFFFF) // Need to increase exponent
-                        begin
-                            AddBuffer = AddBuffer >> 1;
-                            ExpBuffer = ExpBuffer + 1;
-                        end
-                    while(AddBuffer < 24'h800000) // Need to decrease exponent
-                        begin
-                            AddBuffer = AddBuffer << 1;
-                            ExpBuffer = ExpBuffer - 1;
-                        end
-                    if(GreaterOp == 2) FPAC[31] = FPAC2[31];
-                    FPAC[30:0] = {ExpBuffer,AddBuffer[22:0]};          
-                    end
-               end
-
-       FPMULT: begin
-               LoadOperand;
-               flag = 1;
-               MultBuffer1[23]=1'b1;
-               MultBuffer2[23]=1'b1;
-
-               if(FPAC==0 || FPAC2==0) FPAC = 0;
-               else
-                   begin
-                       FPAC[31] = FPAC[31] ^ FPAC2[31]; // XOR sign bits
-                       
-                       MultBuffer1[22:0]=FPAC[22:0];
-                       MultBuffer2[22:0]=FPAC2[22:0];
-                       MultBuffer = MultBuffer1 * MultBuffer2 ; // multiply
-                       if(MultBuffer[47]==1)
-                           begin
-                               FPAC[30:23]=((FPAC[30:23]-127) + (FPAC2[30:23] - 127) +128); // Add exponents
-                           end
-                       else
-                           begin
-                               FPAC[30:23]=((FPAC[30:23]-127) + (FPAC2[30:23] - 127) +127);
-                           end
-             
-                   $display("Segment 2 = %0b",{MultBuffer[47:0]});
-                   
-                   while(flag==1)
-                       begin
-                           if(MultBuffer[47]==1)
-                           begin	
-                           flag = 0;
-                           end
-                       MultBuffer =  MultBuffer << 1;
-                       end
-                        
-                   FPAC[22:0] = MultBuffer[47:25];
-                  end
-               end
-	endcase
-	end
-		
-endtask
-
-// Load second floating point operand
-task LoadOperand; 
-   reg[0:`WORD_SIZE-1] temp; 
-   reg[0:`WORD_SIZE-1] address;
-    
-   begin
-   address = Mem[PC];
-   temp = Mem[address];
-   FPAC2[30:23] = temp[4:11];
-
-   temp = Mem[address+1];
-   FPAC2[31] = temp[0];
-   FPAC2[22:12] = temp[1:11];			
-
-   temp = Mem[address+2];
-   FPAC2[11:0] = temp[0:11];
-   PC = PC+1;
-   end
-endtask
-
-initial
-  begin
-  LoadObj;			    // load memory from object file
-  
-  DumpMemory;
-  
-  PC = `WORD_SIZE'o200; // octal 200 start address
-  L = 0;			    // initialize accumulator and link
-  AC = 0;
-  InterruptsOn = 0;
-  InterruptReq = 0;
-  Run = 1;				// not halted
-  
-  for (i=0;i<8;i = i + 1)
-    begin
-    CPI[i] = 0;
-    IC[i] = 0;
-    end
-
-
-
-// $display(" PC L  AC   IR  Op P I + Clocks");
-// $display("-------------------------------");
-
-  while (Run)
-    begin
-
-    Clocks = 0;
-    Fetch;
-	
-//	$display("%0o %0o %o %o %0o  %0o %0o",PC-1,L,AC,IR,`OpCode,`Page0Bit,`IndirectBit);
-	
-    Execute;
-	
-//    $display("                 %d ",Clocks);
-	
-    if ((InterruptsOn) && (InterruptReq))
-	  begin
-	  Mem[0] = PC;		// save PC
-	  PC = 1;			// jump to interrupt service routine
-	  end
-    end
-
-//  $display("    %0o %o\n\n",L,AC);
-//  DumpMemory;
-	
-  TotalClocks = 0;
-  TotalIC = 0;	
-  
-  for (i=0;i<8;i = i +1)
-	begin
-	case (i)
-	  AND:  $display("%0d AND instructions executed, using %0d clocks",IC[i],CPI[i]);
-	
-	  TAD:  $display("%0d TAD instructions executed, using %0d clocks",IC[i],CPI[i]);
-	
-	  ISZ:	$display("%0d ISZ instructions executed, using %0d clocks",IC[i],CPI[i]);
-	
-	  DCA:	$display("%0d DCA instructions executed, using %0d clocks",IC[i],CPI[i]);
-			
-	  JMS:	$display("%0d JSM instructions executed, using %0d clocks",IC[i],CPI[i]);
-			
-	  JMP:	$display("%0d JMP instructions executed, using %0d clocks",IC[i],CPI[i]);
-			
-	  IOT:	$display("%0d IOT instructions executed, using %0d clocks",IC[i],CPI[i]);
-					
-	  OPR:	$display("%0d OPR instructions executed, using %0d clocks",IC[i],CPI[i]);
-	endcase
-
-	TotalClocks = TotalClocks + CPI[i];
-	TotalIC = TotalIC + IC[i];
-	end
-  $display("---------------------------------------------------------");
-  $display("%0d Total instructions executed, using %0d clocks\n",TotalIC, TotalClocks);
-  $display("Average CPI        = %4.2f\n",100.0 * TotalClocks/(TotalIC * 100.0));	
-  end
-
-
-endmodule
+
+
+// Modified for Floating Point Implementation
+//
+// Verilog ISA model of the PDP-8. 
+//
+//
+//  Copyright(c) 2006 Mark G. Faust
+//
+//  Mark G. Faust
+//  ECE Department
+//  Portland State University
+//
+//
+//
+// This is a non-synthesizable model of the PDP-8 at the ISA level.  It's based
+// upon DEC documentation and an ISPS description by Mario Barbacci.  Neither I//O
+// instructions (opcode 6) nor Group 3 Microinstructions (EAE) are supported.
+//
+//
+// A single object file (pdp8.mem) is read in $readmemh() format and simulated
+// beginning at location 200 (octal).
+
+// For each instruction type the instruction count is recorded along with the number
+// of cycles (which depends upon addressing mode) consumed.
+//
+// Upon completion, these along with the total number of cycles
+// simulated is printed along with the contents of the L, AC registers.
+//
+
+// Except for reading the memory image in hex, we will try report/display everything
+// in octal since that's the dominant radix used on the PDP-8 (tools, documentation).
+//
+ 
+
+module PDP8();
+
+
+`define WORD_SIZE 12			// 12-bit word
+`define MEM_SIZE  4096			// 4K memory
+`define OBJFILENAME "pdp8.mem"	// input file with object code:372
+
+//
+// Processor state (note PDP-8 is a big endian system, bit 0 is MSB)
+//
+
+reg [0:`WORD_SIZE-1] PC;		// Program counter
+reg [0:`WORD_SIZE-1] IR;		// Instruction Register
+reg [0:`WORD_SIZE-1] AC;		// accumulator
+reg [0:`WORD_SIZE-1] SR;		// front panel switch register
+reg [0:`WORD_SIZE-1] MA;		// memory address register
+reg        	      L;			// Link register
+
+reg [0:4]  CPage;				// Current page
+
+reg [0:`WORD_SIZE-1] Mem[0:`MEM_SIZE-1];// 4K memory
+
+reg InterruptsOn;				// not currently used
+reg InterruptReq;				// not currently used
+reg Run;						// Run while 1
+
+//
+// Fields in instruction word
+//
+
+
+`define OpCode		IR[0:2]		// Instruction OpCode
+`define IndirectBit	IR[3]		// Indirect Address Bit
+`define Page0Bit	IR[4]		// Memory Reference is to Page 0
+`define PageAddress	IR[5:11]	// Page Offset
+
+
+`define extendedOp	IR[9:11] 	// Extended OpCode for IOT
+
+// Floating Point Accumulator Parts
+reg [31:0] FPAC;			    // Main Floating Point Accumulator
+reg [31:0] FPAC2;			// FPAC to hold second operand
+
+/*
+`define FPAC[31]            FPAC[31]
+`define FPAC[30:23]        FPAC[30:23]
+`define FPAC[22:12]     FPAC[22:12]
+`define FPAC[11:0]     FPAC[11:0]
+
+`define FPAC2[31]         FPAC2[31]
+`define FPAC2[30:23]     FPAC2[30:23]
+`define FPAC2[22:12]  FPAC2[22:12]
+`define FPAC2[11:0]  FPAC2[11:0]
+*/
+
+//
+// Opcodes
+//
+parameter
+	AND = 0,
+	TAD = 1,
+	ISZ = 2,
+	DCA = 3,
+	JMS = 4,
+	JMP = 5,
+	IOT = 6,
+	OPR = 7;
+
+// 
+// Extended Opcodes for Floating Point
+//
+parameter
+	FPCLAC = 0,
+	FPLOAD = 1,
+	FPSTOR = 2,
+	FPADD  = 3,
+	FPMULT = 4;
+
+
+//
+// Microinstructions
+//
+
+`define Group	IR[3]		//  Group = 0 --> Group 1
+`define CLA	IR[4]			//  clear AC  (both groups)
+
+
+//
+// Group 1 microinstructions (IR[3] = 0)
+//
+
+
+`define CLL	IR[5]			// clear L
+`define CMA	IR[6]			// complement AC
+`define CML	IR[7]			// complement L
+`define ROT	IR[8:10]		// rotate
+`define IAC	IR[11]			// increment AC
+
+
+//
+// Group 2 microinstructions (IR[3] = 1 and IR[11] = 0)
+//
+
+`define SMA IR[5]			// skip on minus AC
+`define SZA IR[6]			// skip on zero AC
+`define SNL IR[7]			// skip on non-zero L
+`define SPA IR[5]			// skip on positive AC
+`define SNA IR[6]			// skip on non-zero AC
+`define SZL IR[7]			// skip on zero L
+`define IS  IR[8]			// invert sense of skip
+`define OSR IR[9]			// OR with switch register
+`define HLT IR[10]			// halt processor
+
+
+//
+// Trace information
+//
+
+integer Clocks;
+integer TotalClocks;
+integer TotalIC;
+integer CPI[0:7]; 	// clocks per instruction;
+integer IC[0:7];	// instruction count per instruction;
+integer i;
+
+
+
+task LoadObj;
+  begin
+  $readmemh(`OBJFILENAME,Mem);
+  end
+endtask
+
+
+task Fetch;
+  begin
+  IR = Mem[PC];
+  CPage = PC[0:4];	// Need to maintain this BEFORE PC is incremented for EA calculation
+  PC = PC + 1;
+  end
+endtask
+
+
+task Execute;
+  begin
+  case (`OpCode)	
+    AND:	begin
+			Clocks = Clocks + 2;
+			EffectiveAddress(MA);
+			AC = AC & Mem[MA];
+			end
+	
+	TAD:	begin
+			Clocks = Clocks + 2;
+			EffectiveAddress(MA);	
+			{L,AC} = {L,AC} + {1'b0,Mem[MA]};
+			end
+			
+	ISZ:	begin
+			Clocks = Clocks + 2;
+			EffectiveAddress(MA);
+			Mem[MA] = Mem[MA] + 1;
+			if (Mem[MA] == `WORD_SIZE'o0000)
+				PC = PC + 1;
+			end
+			
+	DCA:	begin
+			Clocks = Clocks + 2;
+			EffectiveAddress(MA);
+			Mem[MA] = AC;
+			AC = 0;
+			end
+			
+	JMS:	begin
+			Clocks = Clocks + 2;
+			EffectiveAddress(MA);
+			Mem[MA] = PC;
+			PC = MA + 1;
+			end
+			
+	JMP:	begin
+			Clocks = Clocks + 1;
+			EffectiveAddress(PC);
+			end
+			
+	IOT:	begin
+			if(IR[3:8] == 6'o55) // if device code 55, floating point operations
+				FloatOp;
+			else // else, NOP
+				$display("IOT instruction at PC = %0o",PC-1," ignored");
+			end
+			
+	OPR:	begin
+			Clocks = Clocks + 1;
+			Operate;
+			end
+			
+  endcase
+  
+  CPI[`OpCode] = CPI[`OpCode] + Clocks;
+  IC[`OpCode] = IC[`OpCode] + 1;
+  end
+endtask
+ 
+
+
+
+//
+// Compute effective address taking into account indirect and auto-increment.
+// Advance Clocks accordingly.  Auto-increment applies to indirect references
+// to addresses 10-17 (octal) on page 0.
+//
+// Note that for auto-increment, this function has the side-effect of incrementing
+// memory, so it should be called only once per execute cycle
+//
+task EffectiveAddress;
+  output [0:`WORD_SIZE-1] EA;
+  begin
+  EA = (`Page0Bit) ? {CPage,`PageAddress} : {5'b00000,`PageAddress};
+
+// $display("CPage = %0o   EA = %0o",CPage,EA);	
+  if (`IndirectBit)
+	begin
+	Clocks = Clocks + 1;
+    if (EA[0:8] == 9'b000000001)    // auto-increment
+		begin
+		$display("                         +   ");
+		Clocks = Clocks + 1;
+		Mem[EA] = Mem[EA] + 1;
+		end
+	EA = Mem[EA];
+	end
+ // $display("EA = %0o",EA);
+  end
+endtask
+  
+  
+  
+//
+// Handle microinstructions.  Some of these are done in parallel, some can
+// be combined because they're done sequentially.
+//
+  
+  
+task Operate;
+  begin
+	case (`Group)
+	  0:										// Group 1 Microinstructions
+		begin
+		if (`CLA) AC = 0;
+		if (`CLL) L = 0;
+		
+		if (`CMA) AC = ~AC;
+		if (`CML) L = ~L;
+		
+		if (`IAC) {L,AC} = {L,AC} + 1;
+		
+		case (`ROT)
+			0:	;
+			1:	{AC[6:11],AC[0:5]} = AC;		// BSW -- byte swap
+			2:	{L,AC} = {AC,L};				// RAL -- left shift/rotate 1x
+			3:	{L,AC} = {AC[1:11],L,AC[0]};	// RTL -- left shift/rotate 2x
+			4:	{L,AC} = {AC[11],L,AC[0:10]};	// RAR -- right shift/rotate 1x
+			5:	{L,AC} = {AC[10:11],L,AC[0:9]};	// RTR  -- right shift/rotate 2x
+			6:	$display("Unsupported Group 1 microinstruction at PC = %0o",PC-1," ignored");
+			7:	$display("Unsupported Group 1 microinstruction at PC = %0o",PC-1," ignored");
+		endcase
+		end
+		
+	  1:
+		begin
+		case (IR[11])
+			0:	begin                           // Group 2 Microinstructions
+				SkipGroup;
+				if (`CLA) AC = 0;
+				if (`OSR) AC = AC | SR;
+				if (`HLT) Run = 0;
+				end
+				
+			1:	begin							// Group 3 Microinstructions
+				$display("Group 3 microinstruction at PC = %0o",PC-1," ignored");
+				end
+		endcase
+		end
+		
+	endcase
+  end
+endtask
+ 
+	
+	
+//
+// Handle the Skip Group of microinstructions
+//
+//
+	
+	
+task SkipGroup;
+	reg Skip;
+    begin
+	case (`IS)			
+	  0:	begin		// don't invert sense of skip [OR group]
+			Skip = 0;
+			if ((`SNL) && (L == 1'b1)) Skip = 1;
+			if ((`SZA) && (AC == `WORD_SIZE'b0)) Skip = 1;
+			if ((`SMA) && (AC[0] == 1'b1)) Skip = 1;			// less than zero
+			end
+			
+	  1:	begin		// invert sense of skip [AND group]
+			Skip = 1;
+			if ((`SZL) && !(L == 1'b0)) Skip = 0;
+			if ((`SNA) && !(AC != `WORD_SIZE'b0)) Skip = 0;
+			if ((`SPA) && !(AC[0] == 1'b0)) Skip = 0;
+			end
+	endcase
+	if (Skip)
+		PC = PC + 1;
+	end	
+ endtask
+
+
+
+//
+// Dump contents of memory
+//
+
+task DumpMemory;
+    begin
+	for (i=0;i<`MEM_SIZE;i=i+1)
+	    if (Mem[i] != 0)
+			$display("%0o  %o",i,Mem[i]);
+		 	
+	end
+endtask
+
+
+//
+// Floating Point Operations
+//
+task FloatOp;
+reg [0:`WORD_SIZE-1] temp; 
+reg [0:`WORD_SIZE-1] address;
+
+reg [23:0] MultBuffer1;
+reg [23:0] MultBuffer2;
+reg [47:0] MultBuffer;
+reg  		   flag;
+
+reg [24:0] AddBuffer ; // 1 carry out, 1 hidden bit, 23 significand
+reg [23:0] AddOp1, AddOp2;
+reg [7:0]  ExpBuffer ;
+integer GreaterOp;
+
+  begin
+	case(`extendedOp)
+		FPCLAC: begin
+		        FPAC=0;
+		        end
+
+		FPLOAD:	begin
+                $display("FPLOAD");
+                address = Mem[PC];
+                temp = Mem[address];
+                $display("Segment 1 = %0o",temp);
+                FPAC[30:23]= temp[4:11];
+
+                temp = Mem[address+1];
+                $display("Segment 2 = %0o",temp);
+                FPAC[31] = temp[0];
+                FPAC[22:12] = temp[1:11];			
+                    
+                temp = Mem[address+2];
+                $display("Segment 3 = %0o",temp);
+                FPAC[11:0] = temp[0:11];
+                PC = PC + 1;
+		        end
+
+		FPSTOR:	begin
+                address = Mem[PC];
+                Mem[address] = {4'b0000, FPAC[30:23]};
+                Mem[address+1] = {FPAC[31], FPAC[22:12]};
+                Mem[address+2] = FPAC[11:0];
+                $display("FPSTOR");
+                $display("Segment 1 = %0o",{4'b0000, FPAC[30:23]});
+                $display("Segment 2 = %0o",{FPAC[31], FPAC[22:12]});
+                $display("Segment 3 = %0o",FPAC[11:0]);
+                PC = PC + 1;
+                end
+
+		FPADD: begin
+               GreaterOp = 0;
+               LoadOperand;
+               AddOp1 = {1'b1,FPAC[22:0]};
+               AddOp2 = {1'b1,FPAC2[22:0]};
+// Compare exponents and shift smaller to match
+               while (FPAC[30:23] > FPAC2[30:23])
+                    begin
+                    FPAC2[30:23] = FPAC2[30:23] + 8'd1;
+                    AddOp2 = AddOp2 >> 1;
+                    end
+               while (FPAC2[30:23] > FPAC[30:23])
+                    begin
+                    FPAC[30:23] = FPAC[30:23] + 8'd1;
+                    AddOp1 = AddOp1 >> 1;
+                    end
+               ExpBuffer = FPAC[30:23];
+               
+               if(AddOp1 > AddOp2) GreaterOp = 1;
+               else if(AddOp1 < AddOp2) GreaterOp = 2;
+// Addition
+               if(FPAC[31]!=FPAC2[31]) // Different signs, Two's C the negative and sum
+                   begin
+                   if(FPAC[31] == 1) 
+                       begin
+                       AddBuffer = AddOp2 - AddOp1;
+                       // If we know negative is larger, perform 2's
+                       // C conversion to get magnitude. 
+                       if(GreaterOp == 1) AddBuffer = (~AddBuffer) + 1; 
+                       end
+                   else              
+                       begin
+                       AddBuffer = AddOp1 - AddOp2;
+                       if(GreaterOp == 2) AddBuffer = (~AddBuffer) + 1;
+                       end
+                   end
+		       else  AddBuffer = AddOp1 + AddOp2; // Signs are the same. Sum for magnitude
+// Normalize if necessary, then write result back to FPAC                
+               if(AddBuffer == 0) FPAC = 0;
+               else
+                   begin
+                    while(AddBuffer > 24'hFFFFFF) // Need to increase exponent
+                        begin
+                            AddBuffer = AddBuffer >> 1;
+                            ExpBuffer = ExpBuffer + 1;
+                        end
+                    while(AddBuffer < 24'h800000) // Need to decrease exponent
+                        begin
+                            AddBuffer = AddBuffer << 1;
+                            ExpBuffer = ExpBuffer - 1;
+                        end
+                    if(GreaterOp == 2) FPAC[31] = FPAC2[31];
+                    FPAC[30:0] = {ExpBuffer,AddBuffer[22:0]};          
+                    end
+               end
+
+       FPMULT: begin
+               LoadOperand;
+               flag = 1;
+               MultBuffer1[23]=1'b1;
+               MultBuffer2[23]=1'b1;
+
+               if(FPAC==0 || FPAC2==0) FPAC = 0;
+               else
+                   begin
+                       FPAC[31] = FPAC[31] ^ FPAC2[31]; // XOR sign bits
+                       
+                       MultBuffer1[22:0]=FPAC[22:0];
+                       MultBuffer2[22:0]=FPAC2[22:0];
+                       MultBuffer = MultBuffer1 * MultBuffer2 ; // multiply
+                       if(MultBuffer[47]==1)
+                           begin
+                               FPAC[30:23]=((FPAC[30:23]-127) + (FPAC2[30:23] - 127) +128); // Add exponents
+                           end
+                       else
+                           begin
+                               FPAC[30:23]=((FPAC[30:23]-127) + (FPAC2[30:23] - 127) +127);
+                           end
+             
+                   $display("Segment 2 = %0b",{MultBuffer[47:0]});
+                   
+                   while(flag==1)
+                       begin
+                           if(MultBuffer[47]==1)
+                           begin	
+                           flag = 0;
+                           end
+                       MultBuffer =  MultBuffer << 1;
+                       end
+                        
+                   FPAC[22:0] = MultBuffer[47:25];
+                  end
+               end
+	endcase
+	end
+		
+endtask
+
+// Load second floating point operand
+task LoadOperand; 
+   reg[0:`WORD_SIZE-1] temp; 
+   reg[0:`WORD_SIZE-1] address;
+    
+   begin
+   address = Mem[PC];
+   temp = Mem[address];
+   FPAC2[30:23] = temp[4:11];
+
+   temp = Mem[address+1];
+   FPAC2[31] = temp[0];
+   FPAC2[22:12] = temp[1:11];			
+
+   temp = Mem[address+2];
+   FPAC2[11:0] = temp[0:11];
+   PC = PC+1;
+   end
+endtask
+
+initial
+  begin
+  LoadObj;			    // load memory from object file
+  
+  DumpMemory;
+  
+  PC = `WORD_SIZE'o200; // octal 200 start address
+  L = 0;			    // initialize accumulator and link
+  AC = 0;
+  InterruptsOn = 0;
+  InterruptReq = 0;
+  Run = 1;				// not halted
+  
+  for (i=0;i<8;i = i + 1)
+    begin
+    CPI[i] = 0;
+    IC[i] = 0;
+    end
+
+
+
+// $display(" PC L  AC   IR  Op P I + Clocks");
+// $display("-------------------------------");
+
+  while (Run)
+    begin
+
+    Clocks = 0;
+    Fetch;
+	
+//	$display("%0o %0o %o %o %0o  %0o %0o",PC-1,L,AC,IR,`OpCode,`Page0Bit,`IndirectBit);
+	
+    Execute;
+	
+//    $display("                 %d ",Clocks);
+	
+    if ((InterruptsOn) && (InterruptReq))
+	  begin
+	  Mem[0] = PC;		// save PC
+	  PC = 1;			// jump to interrupt service routine
+	  end
+    end
+
+//  $display("    %0o %o\n\n",L,AC);
+//  DumpMemory;
+	
+  TotalClocks = 0;
+  TotalIC = 0;	
+  
+  for (i=0;i<8;i = i +1)
+	begin
+	case (i)
+	  AND:  $display("%0d AND instructions executed, using %0d clocks",IC[i],CPI[i]);
+	
+	  TAD:  $display("%0d TAD instructions executed, using %0d clocks",IC[i],CPI[i]);
+	
+	  ISZ:	$display("%0d ISZ instructions executed, using %0d clocks",IC[i],CPI[i]);
+	
+	  DCA:	$display("%0d DCA instructions executed, using %0d clocks",IC[i],CPI[i]);
+			
+	  JMS:	$display("%0d JSM instructions executed, using %0d clocks",IC[i],CPI[i]);
+			
+	  JMP:	$display("%0d JMP instructions executed, using %0d clocks",IC[i],CPI[i]);
+			
+	  IOT:	$display("%0d IOT instructions executed, using %0d clocks",IC[i],CPI[i]);
+					
+	  OPR:	$display("%0d OPR instructions executed, using %0d clocks",IC[i],CPI[i]);
+	endcase
+
+	TotalClocks = TotalClocks + CPI[i];
+	TotalIC = TotalIC + IC[i];
+	end
+  $display("---------------------------------------------------------");
+  $display("%0d Total instructions executed, using %0d clocks\n",TotalIC, TotalClocks);
+  $display("Average CPI        = %4.2f\n",100.0 * TotalClocks/(TotalIC * 100.0));	
+  end
+
+
+endmodule